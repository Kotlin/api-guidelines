--- conflicted
+++ resolved
@@ -312,13 +312,8 @@
 annotation so that your user is able to consciously choose which API they want to use and which not.
 
 Another example of `@RequiresOptIn` is when you want to explicitly warn users about the usage of some API. For example, 
-<<<<<<< HEAD
-if you maintain a library that utilizes Kotlin reflection, you can annotate classes in this library
-with `@OptIn(RequiresFullKotlinReflection::class)`.
-=======
 if you maintain a library that utilizes Kotlin reflection, you can annotate classes in this library 
 with `@RequiresFullKotlinReflection`.
->>>>>>> 3d106eb4
 
 ## Explicit API mode
 
